--- conflicted
+++ resolved
@@ -4,16 +4,12 @@
 import jax
 import jax.numpy as jnp
 
-<<<<<<< HEAD
-from loco_mujoco.core.utils.observations import Obs
-=======
 import mujoco
 from loco_mujoco.core.utils.observations import Observation, ObservationType
 from loco_mujoco.core.utils.math import (calc_rel_positions, calc_rel_quaternions, calc_rel_body_velocities,
                                          calculate_relative_site_quatities, quat2angle)
 from jax.scipy.spatial.transform import Rotation as jnp_R
 from scipy.spatial.transform import Rotation as np_R
->>>>>>> 321d3fe5
 
 class Goal(Observation):
 
